--- conflicted
+++ resolved
@@ -17,7 +17,6 @@
       type: "category",
       label: "User Guide",
       items: [
-<<<<<<< HEAD
         "user-guide/overview",
         "user-guide/login",
         "user-guide/users-and-roles",
@@ -25,21 +24,10 @@
         "user-guide/user-custom-fields",
         "user-guide/dictionaries",
         "user-guide/user-entities",
+        "user-guide/perspectives-and-sidebar",
         "user-guide/organizations",
         "user-guide/customers",
         "user-guide/audit-logs",
-=======
-        'user-guide/overview',
-        'user-guide/login',
-        'user-guide/users-and-roles',
-        'user-guide/api-keys',
-        'user-guide/user-custom-fields',
-        'user-guide/dictionaries',
-        'user-guide/perspectives-and-sidebar',
-        'user-guide/user-entities',
-        'user-guide/organizations',
-        'user-guide/audit-logs',
->>>>>>> d1dd8c16
       ],
     },
     {
@@ -149,18 +137,11 @@
           type: "category",
           label: "Admin UI",
           items: [
-<<<<<<< HEAD
             "framework/admin-ui/data-grids",
             "framework/admin-ui/crud-form",
             "framework/admin-ui/field-registry",
             "framework/admin-ui/custom-field-validation",
-=======
-            'framework/admin-ui/data-grids',
-            'framework/admin-ui/crud-form',
-            'framework/admin-ui/field-registry',
-            'framework/admin-ui/perspectives',
-            'framework/admin-ui/custom-field-validation',
->>>>>>> d1dd8c16
+            "framework/admin-ui/perspectives"
           ],
         },
         {
