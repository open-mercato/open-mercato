{
  "customers~sales": {
    "nav": {
      "group": "Sales"
    }
  },
  "sales": {
    "module": {
      "title": "Vertriebsmanagement",
      "description": "Angebote, Aufträge, Fulfillment, Rechnungsstellung und Zahlungen verbunden mit dem Produktkatalog."
    },
    "nav": {
      "group": "Sales",
      "channels": "Channels"
    },
    "channels": {
      "nav": {
        "title": "Sales channels"
      },
      "table": {
        "name": "Name",
        "code": "Code",
        "offers": "Product offers",
        "active": "Active",
        "updated": "Updated",
        "search": "Search channels…",
        "refresh": "Refresh",
        "empty": "No channels yet.",
        "errors": {
          "load": "Failed to load channels.",
          "delete": "Failed to delete channel."
        },
        "messages": {
          "deleted": "Channel deleted."
        },
        "actions": {
          "edit": "Edit",
          "delete": "Delete"
        },
        "subtitle": "Organize catalog offers per marketplace or storefront."
      },
      "actions": {
        "create": "Add channel"
      },
      "form": {
        "tabs": {
          "settings": "Settings",
          "offers": "Offers"
        },
        "groups": {
          "general": "General",
          "contact": "Contact",
          "address": "Location"
        },
        "name": "Channel name",
        "code": "Code",
        "description": "Description",
        "websiteUrl": "Website URL",
        "contactEmail": "Contact email",
        "contactPhone": "Contact phone",
        "status": "Status entry ID",
        "address1": "Address line 1",
        "address2": "Address line 2",
        "city": "City",
        "region": "State / region",
        "postalCode": "Postal code",
        "country": "Country",
        "latitude": "Latitude",
        "longitude": "Longitude",
        "isActive": "Active",
        "createTitle": "Create sales channel",
        "createSubmit": "Create channel",
        "editTitle": "Edit channel",
        "updateSubmit": "Save changes",
        "createSuccess": "Channel created.",
        "loading": "Loading channel…",
        "errors": {
          "create": "Failed to create channel.",
          "update": "Failed to save channel.",
          "delete": "Failed to delete channel.",
          "load": "Failed to load channel."
        },
        "messages": {
          "created": "Channel created.",
          "updated": "Channel updated.",
          "deleted": "Channel deleted."
        }
      },
      "offers": {
        "listTitle": "Angebote der Vertriebskanäle",
        "listSubtitle": "Prüfe Produktanpassungen in allen Vertriebskanälen.",
        "filters": {
          "channels": "Vertriebskanäle",
          "channelsPlaceholder": "Nach Kanälen filtern…",
          "channelsLoadError": "Kanäle konnten nicht geladen werden"
        },
        "heading": "Offers for {{name}}",
        "subtitle": "Override product presentation and pricing per channel.",
        "actions": {
          "create": "Add offer",
          "edit": "Edit",
          "delete": "Delete"
        },
        "errors": {
          "load": "Failed to load offers.",
          "delete": "Failed to delete offer.",
          "loadOffer": "Failed to load offer.",
          "save": "Failed to save offer.",
          "duplicateProduct": "Dieses Produkt hat bereits ein Angebot in diesem Kanal.",
          "requiredFields": "Choose a channel and product.",
          "priceKindRequired": "Wähle für jede Preisüberschreibung eine Preisart.",
          "priceKindDuplicate": "Jede Preisart kann nur einmal überschrieben werden.",
          "removePrice": "Failed to remove price override."
        },
        "messages": {
          "deleted": "Offer deleted.",
          "saved": "Offer saved."
        },
        "table": {
          "offer": "Offer",
          "pricing": "Prices",
          "prices": "Price overrides",
          "active": "Active",
          "updated": "Updated",
          "search": "Search offers…",
          "refresh": "Refresh",
          "empty": "No offers for this channel yet.",
          "emptyAll": "Noch keine Angebote vorhanden.",
          "noOverrides": "No overrides",
          "price": "Price",
          "channelPrice": "Ursprünglicher Produktpreis {{price}}",
          "emptyProduct": "Unlinked product",
          "channel": "Kanal",
          "channelUnassigned": "Nicht zugewiesen"
        },
        "form": {
          "createTitle": "Create offer",
          "editTitle": "Edit offer",
          "createSubmit": "Create offer",
          "updateSubmit": "Save changes",
          "loading": "Loading offer…",
          "channel": "Channel",
          "channelDetails": "Details",
          "channelPlaceholder": "Kanal auswählen",
          "product": "Produkt",
          "productGroup": "Produkt",
          "productGroupHelp": "Durchsuche den Katalog und wähle das Produkt, das du für diesen Kanal anpassen möchtest.",
          "productSummaryTitle": "Produktübersicht",
          "productSummaryPlaceholder": "Wähle ein Produkt, um Medien, Preis und Varianten zu sehen.",
          "productSearchPlaceholder": "Nach Titel, SKU oder ID suchen…",
          "productSearchLoading": "Produkte werden gesucht…",
          "productSearchEmpty": "Keine Produkte gefunden.",
          "productSearchHint": "Mindestens 2 Zeichen eingeben oder eine Produkt-ID einfügen.",
          "productSearchIntro": "Suche nach Namen oder füge die Produkt-ID ein, um Artikel zu finden.",
          "productSelectedHint": "Gewählte Produkt-ID: {{id}}",
          "productClear": "Auswahl löschen",
          "productUntitled": "Unbenanntes Produkt",
          "productPriceMissing": "Kein Preis",
          "productPriceLabel": "Grundpreis",
          "productHasOffer": "Hat bereits ein Angebot für diesen Kanal.",
          "productHasOfferLink": "Angebot ansehen",
          "productUnavailable": "Nicht verfügbar",
          "productSelect": "Auswählen",
          "productSelected": "Ausgewählt",
          "defaultMedia": "Standardbild",
          "mediaGroupTitle": "Standardmedien überschreiben",
          "mediaEmpty": "Wähle ein Produkt, um seine Medien zu laden.",
          "mediaHelp": "Bestimme, welches Vorschaubild im Kanal angezeigt wird.",
          "mediaInherit": "Produktstandard verwenden",
          "mediaSelected": "Aktiv",
          "title": "Title",
          "description": "Description",
          "active": "Active",
          "variantsTitle": "Varianten",
          "variantsEmpty": "Keine Varianten für dieses Produkt.",
          "tabs": {
            "offers": "Offers"
          },
          "groups": {
            "associations": "Associations",
            "content": "Content",
            "pricing": "Price overrides"
          },
          "mediaSelectProduct": "Select a product to load its media."
        },
        "pricing": {
          "help": "Lege Überschreibungen pro Preistyp fest, sobald das Angebot aktiv ist.",
          "add": "Preis hinzufügen",
          "selectKind": "Preistyp auswählen",
          "amount": "Betrag",
          "remove": "Entfernen",
          "empty": "Noch keine Überschreibungen.",
          "basePriceLabel": "Ursprünglicher Produktpreis",
          "basePriceMissing": "Kein Preis gefunden",
          "basePriceHelp": "Wird angezeigt, wenn keine Überschreibung existiert.",
          "overrideHint": "Überschreibungen haben Vorrang vor dem ursprünglichen Produktpreis.",
          "allKindsUsed": "Für jede Preisart existiert bereits eine Überschreibung.",
          "noKindsAvailable": "Definiere zuerst eine Preisart, bevor du Überschreibungen hinzufügst.",
          "includingTax": "Including tax",
          "excludingTax": "Excluding tax",
          "emptyFallback": "Using {price} from the product until you add overrides."
        }
      }
    },
    "navigation": {
      "quotes": "Angebote",
      "orders": "Aufträge",
      "taxRates": "Steuersätze",
      "shippingMethods": "Versandarten",
      "paymentMethods": "Zahlungsarten",
      "channels": "Vertriebskanäle"
    },
    "orders": {
      "list": {
        "title": "Aufträge"
      },
      "detail": {
        "title": "Auftragsdetails"
      },
      "form": {
        "general": "Allgemein",
        "lines": "Positionen",
        "shipments": "Sendungen",
        "invoices": "Rechnungen",
        "payments": "Zahlungen",
        "notes": "Notizen"
      }
    },
    "quotes": {
      "list": {
        "title": "Angebote"
      },
      "detail": {
        "title": "Angebotsdetails"
      },
      "form": {
        "general": "Allgemein",
        "lines": "Positionen",
        "notes": "Notizen"
      }
    },
    "settings": {
      "taxRates": {
        "title": "Steuersätze"
      },
      "shippingMethods": {
        "title": "Versandarten"
      },
      "paymentMethods": {
        "title": "Zahlungsarten"
      },
      "deliveryWindows": {
        "title": "Lieferfenster"
      },
      "channels": {
        "title": "Vertriebskanäle"
      },
      "errors": {
        "unauthorized": "Unauthorized",
        "organization_required": "Organization context is required.",
        "load_failed": "Failed to load sales settings",
        "save_failed": "Failed to save sales settings"
      }
    },
    "configuration": {
      "errors": {
        "tenant_required": "Mandantenkontext ist erforderlich.",
        "organization_required": "Organisationskontext ist erforderlich.",
        "id_required": "Ein Datensatzkennzeichen ist erforderlich.",
        "load_failed": "Datensätze konnten nicht geladen werden.",
        "save_failed": "Datensatz konnte nicht gespeichert werden.",
        "delete_failed": "Datensatz konnte nicht gelöscht werden."
      },
      "form": {
        "createTitle": "Datensatz erstellen",
        "editTitle": "Datensatz bearbeiten",
        "submitCreate": "Erstellen",
        "submitUpdate": "Änderungen speichern"
      },
      "table": {
        "search": "Datensätze durchsuchen",
        "refresh": "Aktualisieren"
      }
    },
    "config": {
      "statuses": {
        "orders": {
          "title": "Bestellstatus",
          "description": "Verwalten Sie die verfügbaren Statuswerte für Verkaufsaufträge."
        },
        "lines": {
          "title": "Positionsstatus",
          "description": "Verwalten Sie die verfügbaren Statuswerte für Bestellpositionen."
        },
        "columns": {
          "value": "Wert",
          "label": "Bezeichnung",
          "appearance": "Darstellung"
        },
        "actions": {
          "add": "Status hinzufügen",
          "edit": "Bearbeiten",
          "delete": "Löschen",
          "refresh": "Aktualisieren"
        },
        "empty": "Noch keine Statuswerte.",
        "search": "Status durchsuchen…",
        "dialog": {
          "addTitle": "Status hinzufügen",
          "editTitle": "Status bearbeiten",
          "valueLabel": "Wert",
          "labelLabel": "Bezeichnung",
          "colorLabel": "Farbe",
          "colorHelp": "Wählen Sie eine Hervorhebungsfarbe für diesen Status.",
          "colorClear": "Farbe entfernen",
          "iconLabel": "Icon",
          "iconPlaceholder": "Geben Sie ein Emoji ein oder wählen Sie einen Vorschlag.",
          "iconBrowse": "Icons und Emojis durchsuchen",
          "iconSearchPlaceholder": "Icons oder Emojis suchen…",
          "iconSearchEmpty": "Keine passenden Icons gefunden.",
          "iconSuggestions": "Vorschläge",
          "iconClear": "Icon entfernen",
          "save": "Speichern",
          "cancel": "Abbrechen"
        },
        "appearance": {
          "empty": "Keins"
        },
        "deleteConfirm": "Status \"{{value}}\" löschen?",
        "error": {
          "load": "Status konnten nicht geladen werden.",
          "save": "Status konnte nicht gespeichert werden.",
          "delete": "Status konnte nicht gelöscht werden."
        },
        "success": {
          "save": "Status gespeichert.",
          "delete": "Status gelöscht."
        }
      },
      "adjustmentKinds": {
        "title": "Anpassungsarten",
        "description": "Verwalten Sie wiederverwendbare Anpassungsarten für Steuern, Zuschläge, Versand und Rabatte.",
        "actions": {
          "add": "Anpassungsart hinzufügen",
          "edit": "Bearbeiten",
          "delete": "Löschen",
          "refresh": "Aktualisieren",
          "create": "Erstellen",
          "save": "Änderungen speichern"
        },
        "confirm": {
          "delete": "Anpassungsart \"{{code}}\" löschen?"
        },
        "dialog": {
          "createTitle": "Anpassungsart erstellen",
          "editTitle": "Anpassungsart bearbeiten",
          "createDescription": "Definieren Sie eine wiederverwendbare Anpassungsart für das Dialogfenster.",
          "editDescription": "Aktualisieren Sie Code, Bezeichnung oder Darstellung dieser Anpassungsart."
        },
        "form": {
          "codeLabel": "Code",
          "codePlaceholder": "z. B. discount",
          "labelLabel": "Bezeichnung",
          "labelPlaceholder": "z. B. Rabatt",
          "appearanceLabel": "Darstellung"
        },
        "errors": {
          "required": "Code ist erforderlich.",
          "load": "Anpassungsarten konnten nicht geladen werden.",
          "save": "Anpassungsart konnte nicht gespeichert werden.",
          "delete": "Anpassungsart konnte nicht gelöscht werden."
        },
        "messages": {
          "created": "Anpassungsart erstellt.",
          "updated": "Anpassungsart aktualisiert.",
          "deleted": "Anpassungsart gelöscht."
        },
        "table": {
          "code": "Code",
          "label": "Bezeichnung",
          "appearance": "Darstellung",
          "empty": "Noch keine Anpassungsarten."
        },
        "search": {
          "placeholder": "Nach Code oder Bezeichnung suchen…"
        },
        "loading": "Anpassungsarten werden geladen…"
      },
      "shippingMethods": {
        "title": "Versandarten",
        "description": "Verwalten Sie Carrier, Provider und Standard-Versandpreise.",
        "actions": {
          "add": "Versandart hinzufügen",
          "edit": "Bearbeiten",
          "delete": "Löschen",
          "deleteConfirm": "\"{{name}}\" löschen?",
          "refresh": "Aktualisieren"
        },
        "table": {
          "name": "Name",
          "code": "Code",
          "provider": "Provider",
          "rate": "Grundpreis",
          "currency": "Währung",
          "active": "Aktiv",
          "statusActive": "Aktiv",
          "statusInactive": "Inaktiv",
          "updatedAt": "Aktualisiert",
          "empty": "Noch keine Versandarten.",
          "search": "Versandarten durchsuchen…"
        },
        "form": {
          "createTitle": "Versandart hinzufügen",
          "editTitle": "Versandart bearbeiten",
          "name": "Name",
          "code": "Code",
          "provider": "Provider",
          "description": "Beschreibung",
          "carrierCode": "Carrier",
          "serviceLevel": "Service-Level",
          "estimatedTransitDays": "Laufzeit (Tage)",
          "baseRateNet": "Grundpreis (netto)",
          "baseRateGross": "Grundpreis (brutto)",
          "currencyCode": "Währung",
          "isActive": "Aktiv",
          "providerSettings": "Provider-Einstellungen",
          "selectProvider": "Wählen Sie einen Provider zur Konfiguration.",
          "noSettings": "Keine konfigurierbaren Einstellungen.",
          "ratesTitle": "Tarife",
          "addRate": "Tarif hinzufügen",
          "metric": "Metrik",
          "min": "Min",
          "max": "Max",
          "amountNet": "Betrag (netto)",
          "amountGross": "Betrag (brutto)",
          "currency": "Währung",
          "removeRate": "Entfernen",
          "applyBaseRate": "Grundpreis immer einschließen",
          "save": "Speichern",
          "cancel": "Abbrechen"
        },
        "messages": {
          "saved": "Versandart gespeichert.",
          "deleted": "Versandart gelöscht."
        },
        "errors": {
          "load": "Versandarten konnten nicht geladen werden.",
          "save": "Versandart konnte nicht gespeichert werden.",
          "delete": "Versandart konnte nicht gelöscht werden."
        }
      },
      "paymentMethods": {
        "title": "Zahlungsarten",
        "description": "Konfigurieren Sie Zahlungsanbieter und eventuelle Gebühren.",
        "actions": {
          "add": "Zahlungsart hinzufügen",
          "edit": "Bearbeiten",
          "delete": "Löschen",
          "deleteConfirm": "\"{{name}}\" löschen?",
          "refresh": "Aktualisieren"
        },
        "table": {
          "name": "Name",
          "code": "Code",
          "provider": "Provider",
          "active": "Aktiv",
          "statusActive": "Aktiv",
          "statusInactive": "Inaktiv",
          "updatedAt": "Aktualisiert",
          "empty": "Noch keine Zahlungsarten.",
          "search": "Zahlungsarten durchsuchen…"
        },
        "form": {
          "createTitle": "Zahlungsart hinzufügen",
          "editTitle": "Zahlungsart bearbeiten",
          "name": "Name",
          "code": "Code",
          "provider": "Provider",
          "description": "Beschreibung",
          "terms": "Bedingungen",
          "isActive": "Aktiv",
          "providerSettings": "Provider-Einstellungen",
          "selectProvider": "Wählen Sie einen Provider zur Konfiguration.",
          "noSettings": "Keine konfigurierbaren Einstellungen.",
          "save": "Speichern",
          "cancel": "Abbrechen"
        },
        "messages": {
          "saved": "Zahlungsart gespeichert.",
          "deleted": "Zahlungsart gelöscht."
        },
        "errors": {
          "load": "Zahlungsarten konnten nicht geladen werden.",
          "save": "Zahlungsart konnte nicht gespeichert werden.",
          "delete": "Zahlungsart konnte nicht gelöscht werden."
        }
      },
      "orderEditing": {
        "title": "Order editing guards",
        "description": "Control when customers and addresses can be changed on an order.",
        "customerLabel": "Customer can be changed at",
        "addressLabel": "Addresses can be changed at",
        "allowAny": "Allow at any status",
        "anyStatus": "Allowed at any status",
        "pickStatuses": "Select statuses that allow this change",
        "note": "Changing the customer clears assigned addresses to avoid mixing contact data.",
        "actions": {
          "refresh": "Refresh",
          "save": "Save settings",
          "refreshing": "Refreshing…"
        },
        "errors": {
          "load": "Failed to load order editing settings.",
          "save": "Failed to save order editing settings."
        },
        "success": {
          "save": "Order editing settings saved."
        }
      },
      "taxRates": {
        "title": "Steuersätze",
        "description": "Verwalten Sie MwSt.-Klassen für Katalogpreise.",
        "actions": {
          "add": "Steuersatz hinzufügen",
          "edit": "Bearbeiten",
          "delete": "Löschen",
          "deleteConfirm": "Steuersatz \"{{name}}\" löschen?",
          "refresh": "Aktualisieren"
        },
        "table": {
          "name": "Name",
          "code": "Code",
          "rate": "Satz",
          "location": "Ort",
          "updatedAt": "Aktualisiert",
          "empty": "Noch keine Steuersätze.",
          "search": "Steuersätze durchsuchen…",
          "defaultBadge": "Standard"
        },
        "form": {
          "createTitle": "Steuersatz hinzufügen",
          "editTitle": "Steuersatz bearbeiten",
          "name": "Name",
          "code": "Code",
          "codeHelp": "Kleinbuchstaben, Zahlen und Bindestriche.",
          "rate": "Satz (%)",
          "countryCode": "Ländercode",
          "regionCode": "Region",
          "postalCode": "PLZ",
          "city": "Stadt",
          "isDefault": "Standard-Steuerklasse",
          "isDefaultHelp": "Wird bei neuen Katalogprodukten automatisch vorausgewählt.",
          "save": "Speichern",
          "cancel": "Abbrechen"
        },
        "messages": {
          "saved": "Steuersatz gespeichert.",
          "deleted": "Steuersatz gelöscht."
        },
        "errors": {
          "load": "Steuersätze konnten nicht geladen werden.",
          "save": "Steuersatz konnte nicht gespeichert werden.",
          "delete": "Steuersatz konnte nicht gelöscht werden."
        }
      },
      "numbering": {
        "title": "Document numbers",
        "description": "Control numbering for sales orders and quotes.",
        "actions": {
          "save": "Save settings",
          "reset": "Reset changes",
          "refresh": "Refresh",
          "refreshing": "Refreshing…",
          "saving": "Saving…"
        },
        "orderFormat": "Order number format",
        "quoteFormat": "Quote number format",
        "orderNext": "Next order sequence",
        "quoteNext": "Next quote sequence",
        "orderHint": "Example: ORDER/{yyyy}/{seq:5}",
        "quoteHint": "Example: QUOTE/{yy}/{mm}/{seq:4}",
        "sequenceHint": "Applied on the next generated number for this type.",
        "sequenceHintQuote": "Resets the quote counter for the next document.",
        "tokensTitle": "Available tokens",
        "tokensHint": "Combine tokens to shape your identifiers, e.g. ORDER/{yyyy}/{seq:5}.",
        "errors": {
          "load": "Failed to load numbering settings.",
          "save": "Failed to save numbering settings."
        },
        "messages": {
          "saved": "Numbering settings saved."
        }
      }
    },
    "documents": {
      "list": {
        "ordersTitle": "Sales orders",
        "quotesTitle": "Sales quotes",
        "subtitle": "Review documents with customer context, totals, and channels.",
        "search": {
          "orders": "Search orders…",
          "quotes": "Search quotes…"
        },
        "filters": {
          "channel": "Channel",
          "date": "Date",
          "itemsMin": "Min items",
          "itemsMax": "Max items",
          "totalNetMin": "Min total (net)",
          "totalNetMax": "Max total (net)",
          "totalGrossMin": "Min total (gross)",
          "totalGrossMax": "Max total (gross)",
          "customer": "Customer id",
          "customerPlaceholder": "Customer id",
          "tags": "Tags"
        },
        "errors": {
          "load": "Failed to load documents."
        },
        "table": {
          "order": "Order",
          "quote": "Quote",
          "customer": "Customer",
          "noCustomer": "No customer",
          "noEmail": "No email",
          "channel": "Channel",
          "unassigned": "Unassigned",
          "items": "Items",
          "totalNet": "Total (net)",
          "totalGross": "Total (gross)",
          "date": "Date",
          "refresh": "Refresh",
          "emptyOrders": "No orders yet.",
          "emptyQuotes": "No quotes yet.",
          "open": "Open",
          "deleteOrder": "Bestellung löschen",
          "deleteQuote": "Angebot löschen",
          "deleteOrderConfirm": "Diesen Auftrag löschen? Sendungen, Zahlungen, Adressen, Kommentare und Positionen werden entfernt.",
          "deleteQuoteConfirm": "Dieses Angebot löschen? Adressen, Kommentare und Positionen werden entfernt.",
          "deleteError": "Dokument konnte nicht gelöscht werden.",
          "orderDeleted": "Auftrag gelöscht.",
          "quoteDeleted": "Angebot gelöscht."
        }
      },
      "create": {
        "title": "Verkaufsdokument erstellen"
      },
      "form": {
        "title": "Verkaufsdokument erstellen",
        "submit": "Erstellen",
        "currency": "Währung",
        "channel": "Vertriebskanal",
        "channel.skip": "Kanal gilt nur für Bestellungen.",
        "channel.placeholder": "Kanal auswählen",
        "channel.help": "Optional. Nur für Bestellungen.",
        "channel.loading": "Kanäle werden geladen…",
        "channel.empty": "Keine Kanäle gefunden.",
        "channel.selected": "Ausgewählter Kanal: {{id}}",
        "kind": "Document type",
        "customer": {
          "quick": {
            "error": "Failed to create customer.",
            "personSuccess": "Customer created.",
            "companySuccess": "Customer created.",
            "dialogDescription": "Add a person without leaving this form."
          }
        },
        "customer.placeholder": "Kunden suchen…",
        "customer.addPerson": "Neue Person",
        "customer.addCompany": "Neues Unternehmen",
        "customer.create": "Kunde anlegen",
        "customer.loading": "Kunden werden geladen…",
        "customer.help": "Zum Filtern tippen.",
        "customer.empty": "Keine Kunden gefunden.",
        "customer.selected": "Kunde ausgewählt: {{id}}",
<<<<<<< HEAD
        "email": {
          "alreadySelected": "Selected customer"
        },
=======
        "customer.quick.error": "Kunde konnte nicht erstellt werden.",
        "customer.quick.personSuccess": "Kunde erstellt.",
        "customer.quick.companySuccess": "Unternehmen erstellt.",
        "customer.quick.dialogDescription": "Kunden hinzufügen, ohne dieses Formular zu verlassen.",
        "email": "Kunden-E-Mail",
>>>>>>> e911d768
        "email.placeholder": "E-Mail für dieses Dokument",
        "email.selectCustomer": "Kunden auswählen",
        "currency.placeholder": "Währung auswählen",
        "currency.add": "Währung hinzufügen",
        "currency.prompt": "Währungscode",
        "currency.dialogTitle": "Währung hinzufügen",
        "currency.valueLabel": "Währungscode",
        "currency.valuePlaceholder": "z. B. USD",
        "currency.labelLabel": "Label",
        "currency.labelPlaceholder": "Anzeigename",
        "currency.emptyError": "Währungscode ist erforderlich",
        "currency.cancel": "Abbrechen",
        "currency.save": "Speichern",
        "currency.created": "Währung gespeichert.",
        "currency.errorLoad": "Währungen konnten nicht geladen werden.",
        "currency.errorSave": "Währung konnte nicht gespeichert werden.",
        "currency.loading": "Währungen werden geladen…",
        "currency.manage": "Währungswörterbuch verwalten",
        "shipping.title": "Lieferadresse",
        "shipping.custom": "Neue Adresse definieren",
        "address.sameAsShipping": "Wie Lieferadresse",
        "address.sameAsShippingHint": "Rechnungsadresse entspricht der Lieferadresse. Zum Bearbeiten deaktivieren.",
        "address.customerRequired": "Bitte zuerst Kunden auswählen",
        "billing.title": "Rechnungsadresse",
        "address.loading": "Adressen werden geladen…",
        "address.saving": "Speichern…",
        "address.placeholder": "Adresse auswählen",
        "address.name": "Vollständiger Name",
        "address.company": "Firma (optional)",
        "address.line1": "Adresszeile 1",
        "address.line2": "Adresszeile 2",
        "address.city": "Stadt",
        "address.region": "Bundesland/Region",
        "address.postal": "PLZ",
        "address.country": "Land",
        "address.saveToCustomer": "Diese Adresse beim Kunden speichern",
        "customer.group": "Kunde",
        "addresses": "Adressen",
        "customFields": "Benutzerdefinierte Felder",
        "comments": "Kommentare",
        "details": "Dokumentdetails",
        "errors.submit": "Dokument konnte nicht erstellt werden.",
        "errors.id": "Dokument-ID fehlt nach dem Erstellen.",
        "errors.customers": "Kunden konnten nicht geladen werden.",
        "success": "Verkaufsdokument erstellt.",
        "nextStep": "Nach dem Erstellen fügst du Positionen, Preise und Versanddetails hinzu.",
        "shipping": {
          "hint": "Select an address or define a new one."
        },
        "billing": {
          "hint": "Select an address or define a new one."
        },
        "kind.hint": "Please select which kind of sales document you want to create. When creating Quotes - it's kind of Shopping cart or Request for negotiation and could be converted to regular order later",
        "number": "Document number",
        "numberLoading": "Generating…",
        "numberRefresh": "Generate",
        "numberHintOrder": "Format applies to orders and uses the configured counter.",
        "numberHintQuote": "Format applies to quotes and uses the configured counter.",
        "errors": {
          "numberGenerate": "Could not generate a document number.",
          "numberRequired": "Document number is required."
        }
      },
      "payments": {
        "add": "Add payment",
        "loading": "Loading payments…",
        "errorLoad": "Failed to load payments.",
        "errorSave": "Failed to save payment.",
        "scopeMissing": "Select an organization and tenant before deleting payments.",
        "created": "Payment recorded.",
        "edit": "Edit payment",
        "delete": "Delete payment",
        "deleted": "Payment deleted.",
        "errorDelete": "Failed to delete payment.",
        "retry": "Retry",
        "amountRequired": "Enter a positive amount.",
        "currencyRequired": "Currency is required.",
        "reference": "Reference",
        "method": "Method",
        "status": "Status",
        "amount": "Amount",
        "receivedAt": "Received at",
        "createdAt": "Created",
        "emptyTitle": "No payments yet.",
        "emptyDescription": "Track received payments to keep outstanding balances up to date.",
        "loadingMethods": "Loading payment methods…",
        "methodsEmpty": "No payment methods",
        "methodSelected": "Selected method: {{id}}",
        "methodPlaceholder": "Search payment method",
        "currency": "Currency",
        "referencePlaceholder": "External reference or note",
        "saveShortcut": "Save ⌘⏎ / Ctrl+Enter",
        "form": {
          "title": "Payment details"
        }
      },
      "items": {
        "lineMode": {
          "label": "Positionsart",
          "catalog": "Katalogprodukt",
          "custom": "Benutzerdefinierte Position",
          "helper": "Nutze Katalogprodukte oder erstelle eine freie Position mit eigenem Preis."
        },
        "errorNameRequired": "Name ist für benutzerdefinierte Positionen erforderlich.",
        "wip": "Der Positioneneditor kommt in der nächsten Iteration.",
        "deleteConfirm": "Diese Position löschen?",
        "errorProductRequired": "Wähle ein Produkt aus, um fortzufahren.",
        "errorVariantRequired": "Wähle eine Variante aus, um fortzufahren.",
        "errorQuantity": "Die Menge muss größer als 0 sein.",
        "errorUnitPrice": "Der Stückpreis muss größer als 0 sein.",
        "taxRate": "Steuerklasse",
        "taxRate.none": "Keine Steuerklasse ausgewählt",
        "taxRate.empty": "Keine Steuerklassen verfügbar",
        "status": "Status",
        "statusPlaceholder": "Status auswählen",
        "statusLoading": "Status werden geladen…",
        "statusEmpty": "Kein Status",
        "table": {
          "product": "Produkt",
          "status": "Status",
          "quantity": "Menge",
          "shipped": "{{shipped}} / {{total}} versandt",
          "unit": "Stückpreis",
          "total": "Gesamt",
          "actions": "Aktionen",
          "gross": "brutto",
          "statusEmpty": "Kein Status",
          "net": "net"
        },
        "priceScope": {
          "channel": "Channel",
          "offer": "Offer",
          "variant": "Variant",
          "customerGroup": "Customer group",
          "customer": "Customer",
          "userGroup": "User group",
          "user": "User",
          "quantity": "Quantity",
          "schedule": "Scheduled"
        },
        "priceGross": "Gross",
        "priceNet": "Net",
        "errorScope": "Organization and tenant are required.",
        "errorCurrency": "Currency is required.",
        "errorSave": "Failed to save line.",
        "product": "Product",
        "productSearch": "Search product",
        "selectedProduct": "Selected {{id}}",
        "variant": "Variant",
        "variantSearch": "Search variant",
        "price": "Price",
        "priceSearch": "Select price",
        "unitPrice": "Unit price",
        "quantity": "Quantity",
        "name": "Name",
        "namePlaceholder": "Optional line name",
        "editTitle": "Edit line",
        "addTitle": "Add line",
        "save": "Save changes",
        "addLine": "Add item",
        "loading": "Loading items…",
        "errorLoad": "Failed to load items.",
        "add": "Add item",
        "errorDelete": "Failed to delete line.",
        "deleted": "Line removed.",
        "empty": "No items yet.",
        "subtitle": "Add products and configure pricing for this document.",
        "untitled": "Untitled",
        "title": "Items",
        "errorDeleteShipped": "You cannot delete a line that has shipped items.",
        "created": "Line added.",
        "updated": "Line updated.",
        "cancel": "Cancel"
      },
      "detail": {
        "title": "Verkaufsdokument",
        "error": "Dokument nicht gefunden oder kein Zugriff.",
        "loading": "Dokument wird geladen…",
        "retry": "Erneut versuchen",
        "backToCreate": "Neues Dokument erstellen",
        "order": "Bestellung",
        "quote": "Angebot",
        "edit": "Details bearbeiten",
        "edit.stub": "Positionsbearbeitung folgt in Kürze.",
        "back": "Zurück zu Sales",
        "customer": "Kunde",
        "customer.empty": "Nicht verknüpft",
        "customerSnapshot": {
          "hint": "Bearbeiten Sie den Snapshot, der in diesem Dokument gespeichert ist.",
          "kind": "Kundentyp"
        },
        "currency": "Währung",
        "currencyInvalid": "Der Währungscode muss aus 3 Buchstaben bestehen.",
        "currencyLocked": "Die Währung kann nach dem Hinzufügen von Positionen oder Zahlungen nicht mehr geändert werden.",
        "date": "Datum",
        "dateInvalid": "Geben Sie ein gültiges Datum im Format JJJJ-MM-TT ein.",
        "expectedDeliveryAt": {
          "label": "Voraussichtliche Lieferung",
          "placeholder": "Voraussichtliches Lieferdatum hinzufügen"
        },
        "comment": "Kommentar",
        "comment.placeholder": "Kommentar hinzufügen",
        "shippingMethodInvalid": "Ausgewählte Versandart wurde nicht gefunden.",
        "paymentMethodInvalid": "Ausgewählte Zahlungsmethode wurde nicht gefunden.",
        "shippingMethodLoadError": "Versandarten konnten nicht geladen werden.",
        "paymentMethodLoadError": "Zahlungsarten konnten nicht geladen werden.",
        "shippingMethod": {
          "label": "Versandart",
          "placeholder": "Versandart auswählen",
          "loading": "Versandarten werden geladen…",
          "empty": "Keine Versandarten gefunden.",
          "selected": "Ausgewählte Versandart: {{id}}"
        },
        "paymentMethod": {
          "label": "Zahlungsmethode",
          "placeholder": "Zahlungsmethode auswählen",
          "loading": "Zahlungsmethoden werden geladen…",
          "empty": "Keine Zahlungsmethoden gefunden.",
          "selected": "Ausgewählte Zahlungsmethode: {{id}}"
        },
        "empty": "Not set",
        "items": {
          "wip": "Der Positioneneditor kommt in der nächsten Iteration.",
          "deleteConfirm": "Diese Position löschen?",
          "errorProductRequired": "Wähle ein Produkt aus, um fortzufahren.",
          "errorVariantRequired": "Wähle eine Variante aus, um fortzufahren.",
          "errorQuantity": "Die Menge muss größer als 0 sein.",
          "errorUnitPrice": "Der Stückpreis muss größer als 0 sein.",
          "taxRate": "Steuerklasse",
          "taxRate.none": "Keine Steuerklasse ausgewählt",
          "taxRate.empty": "Keine Steuerklassen verfügbar",
          "status": "Status",
          "statusPlaceholder": "Status auswählen",
          "statusLoading": "Status werden geladen…",
          "statusEmpty": "Kein Status",
          "table": {
            "product": "Produkt",
            "status": "Status",
            "quantity": "Menge",
            "shipped": "{{shipped}} / {{total}} versandt",
            "unit": "Stückpreis",
            "total": "Gesamt",
            "actions": "Aktionen",
            "gross": "brutto",
            "statusEmpty": "Kein Status",
            "net": "net"
          },
          "title": "Items",
          "subtitle": "Add products and prices to this document.",
          "add": "Add item",
          "loading": "Loading items…",
          "empty": "No items yet.",
          "errorLoad": "Failed to load items.",
          "errorSave": "Failed to save line.",
          "errorDelete": "Failed to delete line.",
          "errorDeleteShipped": "You cannot delete a line that has shipped items.",
          "created": "Line added.",
          "updated": "Line updated.",
          "deleted": "Line removed.",
          "addTitle": "Add line",
          "editTitle": "Edit line",
          "product": "Product",
          "productSearch": "Search product",
          "selectedProduct": "Selected {{id}}",
          "variant": "Variant",
          "variantSearch": "Search variant",
          "price": "Price",
          "priceSearch": "Select price",
          "priceGross": "Gross",
          "priceNet": "Net",
          "priceScope": {
            "channel": "Channel",
            "offer": "Offer",
            "variant": "Variant",
            "customerGroup": "Customer group",
            "customer": "Customer",
            "userGroup": "User group",
            "user": "User",
            "quantity": "Quantity",
            "schedule": "Scheduled"
          },
          "unitPrice": "Unit price",
          "quantity": "Quantity",
          "name": "Name",
          "namePlaceholder": "Optional line name",
          "cancel": "Cancel",
          "addLine": "Add item",
          "save": "Save changes",
          "untitled": "Untitled"
        },
        "status": "Status",
        "shipments": {
          "title": "Sendungen",
          "subtitle": "Verfolge Pakete und Fulfillment für diesen Auftrag.",
          "add": "Sendung hinzufügen",
          "addTitle": "Sendung hinzufügen",
          "editTitle": "Sendung bearbeiten",
          "created": "Sendung erstellt.",
          "updated": "Sendung aktualisiert.",
          "deleted": "Sendung gelöscht.",
          "loading": "Sendungen werden geladen…",
          "errorLoad": "Sendungen konnten nicht geladen werden.",
          "errorSave": "Sendung konnte nicht gespeichert werden.",
          "errorDelete": "Sendung konnte nicht gelöscht werden.",
          "errorItems": "Füge mindestens eine Position hinzu.",
          "errorQuantity": "Menge überschreitet den verbleibenden Bestand.",
          "number": "Sendungsnummer",
          "numberLabel": "Sendung {{number}}",
          "fallbackNumber": "Sendung {{id}}",
          "carrier": "Versanddienst",
          "shippingMethod": "Versandart",
          "shippingMethodPlaceholder": "Versandart auswählen",
          "shippingMethodAvg": "Durchschn. {{price}}",
          "shippingMethodMin": "Min. {{price}}",
          "address": "Versenden an",
          "addressPlaceholder": "Adresse auswählen",
          "addressSearch": "Adresse suchen",
          "addressMissing": "Füge diesem Dokument eine Adresse hinzu, bevor du eine Sendung erstellst.",
          "addressLoadError": "Adressen konnten nicht geladen werden.",
          "shippingAddressLabel": "Lieferadresse",
          "shipmentAddressLabel": "Sendungsadresse",
          "addressFallback": "Dokumentadresse",
          "errorNumber": "Eine Sendungsnummer ist erforderlich.",
          "errorShippingMethod": "Wähle eine Versandart aus.",
          "errorAddress": "Wähle eine Adresse zum Versenden.",
          "saveShortcut": "Speichern (⌘/Ctrl+Enter)",
          "tracking": "Tracking",
          "trackingNumbers": "Sendungsnummern",
          "trackingPlaceholder": "Eine pro Zeile oder durch Komma getrennt",
          "shippedAt": "Versanddatum",
          "deliveredAt": "Zustelldatum",
          "notes": "Notizen",
          "items": "Zu versendende Positionen",
          "noLines": "Keine Bestellpositionen verfügbar.",
          "available": "{{count}} verfügbar",
          "shippedOn": "Versandt am {{date}}",
          "deliveredOn": "Zugestellt am {{date}}",
          "statusMissing": "Status ausstehend",
          "addressSnapshot": "Adress-Snapshot gespeichert.",
          "attachAddress": "Adress-Snapshot anhängen",
          "addComment": "Notiz zu Kommentaren hinzufügen",
          "addShippingAdjustment": "Versandkosten-Anpassung für diese Sendung hinzufügen",
          "addShippingAdjustmentHelp": "Erstelle eine Versand-Anpassung basierend auf den berechneten Kosten des Anbieters.",
          "shippingAdjustmentLabel": "Versandkosten",
          "shippingAdjustmentError": "Versandkosten-Anpassung konnte nicht hinzugefügt werden.",
          "shippingAdjustmentScope": "Organisation und Mandant sind erforderlich, um eine Versand-Anpassung hinzuzufügen.",
          "comment": "Sendung {{number}} aktualisiert: {{summary}}",
          "commentNotes": "Notizen: {{notes}}",
          "confirmDelete": "Diese Sendung löschen?",
          "cancel": "Abbrechen",
          "save": "Änderungen speichern",
          "create": "Sendung erstellen",
          "empty": {
            "title": "Noch keine Sendungen.",
            "description": "Füge diesem Dokument Sendungen hinzu, damit Benutzer die Bestellung nachverfolgen können."
          }
        },
        "payments": {
          "wip": "Zahlungen befinden sich in Arbeit."
        },
        "adjustments": {
          "title": "Anpassungen",
          "subtitle": "Rabatte, Zuschläge, Steuern oder Versandgebühren hinzufügen.",
          "add": "Anpassung hinzufügen",
          "addTitle": "Anpassung hinzufügen",
          "editTitle": "Anpassung bearbeiten",
          "loading": "Anpassungen werden geladen…",
          "empty": "Noch keine Anpassungen.",
          "search": "Anpassungen suchen",
          "errorLoad": "Anpassungen konnten nicht geladen werden.",
          "errorSave": "Anpassung konnte nicht gespeichert werden.",
          "errorDelete": "Anpassung konnte nicht gelöscht werden.",
          "errorAmount": "Gib mindestens einen Betrag an.",
          "errorCurrency": "Währung ist erforderlich.",
          "errorScope": "Organisation und Mandant sind erforderlich.",
          "created": "Anpassung hinzugefügt.",
          "updated": "Anpassung aktualisiert.",
          "deleted": "Anpassung entfernt.",
          "refresh": "Aktualisieren",
          "label": "Label",
          "labelPlaceholder": "z. B. Versandkosten",
          "code": "Code",
          "codePlaceholder": "PROMO10",
          "kindLabel": "Typ",
          "kindSelect": {
            "placeholder": "Anpassungsart auswählen…"
          },
          "calculatorKey": "Kalkulator-Schlüssel",
          "rate": "Rate",
          "amountNet": "Nettobetrag",
          "amountGross": "Bruttobetrag",
          "taxRate": "Steuerklasse",
          "taxRate.placeholder": "Keine Steuerklasse ausgewählt",
          "taxRate.empty": "Keine Steuerklassen verfügbar",
          "taxRate.manage": "Verwalten",
          "currency": "Währung",
          "currencyPlaceholder": "z. B. USD",
          "position": "Position",
          "untitled": "Ohne Titel",
          "kindLabels": {
            "discount": "Rabatt",
            "tax": "Steuer",
            "shipping": "Versand",
            "surcharge": "Zuschlag",
            "custom": "Benutzerdefiniert"
          },
          "kind": "Kind"
        },
        "shipping": "Lieferadresse",
        "billing": "Rechnungsadresse",
        "addresses": {
          "loadError": "Adressen konnten nicht geladen werden.",
          "saveError": "Adressen konnten nicht aktualisiert werden.",
          "deleteError": "Adresse konnte nicht entfernt werden.",
          "loading": "Dokumentadressen werden geladen…",
          "add": "Adresse hinzufügen",
          "new": "Neue Adresse hinzufügen",
          "additional": "Weitere Adressen",
          "additionalHint": "Ordne diesem Dokument zusätzliche Kundenadressen zu.",
          "empty": "Noch keine zusätzlichen Adressen.",
          "select": "Wähle Adresse zum Hinzufügen.",
          "removed": "Adresse wurde entfernt.",
          "update": "Adressen aktualisieren",
          "delete": "Adresse entfernen",
          "deleteConfirm": "This will permanently remove this address from the document. This cannot be undone. Continue?",
          "line1Required": "Add address line 1 to continue.",
          "itemLabel": "Address",
          "edit": "Edit address",
          "save": "Save address",
          "blocked": "Addresses cannot be changed for the current status."
        },
        "customerChangeConfirm": "Change the customer? Existing shipping and billing addresses will be unassigned.",
        "customerBlocked": "Customer cannot be changed for the current status.",
        "timestamps": "Zeitpunkte",
        "created": "Erstellt",
        "updated": "Aktualisiert",
        "updatedMessage": "Dokument aktualisiert.",
        "updateError": "Dokument konnte nicht aktualisiert werden.",
        "totals": {
          "title": "Summen",
          "subtotalNet": "Zwischensumme (netto)",
          "subtotalGross": "Zwischensumme (brutto)",
          "discountTotal": "Rabatte",
          "taxTotal": "Steuersumme",
          "shippingNet": "Versand (netto)",
          "shippingGross": "Versand (brutto)",
          "surchargeTotal": "Aufschläge",
          "grandTotalNet": "Gesamtsumme (netto)",
          "grandTotalGross": "Gesamtsumme (brutto)",
          "paidTotal": "Bezahlt",
          "refundedTotal": "Erstattet",
          "outstandingTotal": "Offen"
        },
        "inline": {
          "save": "Speichern ⌘⏎ / Strg+Enter"
        },
        "inlineError": "Unable to update document.",
        "customData": "Custom data",
        "customDataLoading": "Loading custom data…",
        "customDataDefine": "Define custom fields first.",
        "tags": "Tags",
        "statusInvalid": "Ausgewählter Status wurde nicht gefunden.",
        "channelInvalid": "Ausgewählter Kanal wurde nicht gefunden.",
        "empty.comments.title": "Noch keine Kommentare.",
        "empty.comments.description": "Notizen von Teamkollegen erscheinen hier.",
        "empty.comments.action": "Kommentar hinzufügen",
        "empty.items.title": "Noch keine Positionen.",
        "empty.items.description": "Der Positioneneditor kommt in der nächsten Iteration.",
        "empty.shipments.title": "Noch keine Sendungen.",
        "empty.shipments.description": "Füge diesem Dokument Sendungen hinzu, damit Benutzer die Bestellung nachverfolgen können.",
        "empty.payments.title": "Noch keine Zahlungen.",
        "empty.payments.description": "Track received payments to keep outstanding balances up to date.",
        "empty.adjustments.title": "Noch keine Anpassungen.",
        "empty.adjustments.description": "Füge Rabatte, Gebühren oder Steuern zu diesem Dokument hinzu.",
        "status.placeholder": "Status auswählen",
        "status.dialogTitle": "Status hinzufügen",
        "status.valueLabel": "Wert",
        "status.valuePlaceholder": "z. B. bestätigt",
        "status.labelLabel": "Bezeichnung",
        "status.labelPlaceholder": "Anzeigename",
        "status.emptyError": "Statuswert ist erforderlich.",
        "status.cancel": "Abbrechen",
        "status.save": "Speichern",
        "status.created": "Status gespeichert.",
        "status.errorLoad": "Status konnten nicht geladen werden.",
        "status.errorSave": "Status konnte nicht gespeichert werden.",
        "status.loading": "Lade Status…",
        "status.manage": "Status verwalten",
        "tags.loading": "Loading tags…",
        "tags.loadError": "Failed to load tags.",
        "tags.createError": "Failed to create tag.",
        "tags.updateError": "Failed to update tags.",
        "tags.labelRequired": "Tag name is required.",
        "tags.saveShortcut": "Save ⌘⏎ / Ctrl+Enter",
        "tags.cancelShortcut": "Cancel (Esc)",
        "tags.success": "Tags updated.",
        "tags.placeholder": "No tags yet. Add labels to keep documents organized.",
        "numberGenerated": "New number generated.",
        "numberGenerateError": "Could not generate number.",
        "deleteConfirm": "Delete this document? This cannot be undone.",
        "deleted": "Document deleted.",
        "deleteFailed": "Could not delete document.",
        "externalRef": "External reference",
        "customerRef": "Customer reference",
        "email": "Primary email",
        "channel": "Channel",
        "tabs": {
          "comments": "Comments",
          "addresses": "Addresses",
          "items": "Items",
          "shipments": "Shipments",
          "payments": "Payments",
          "adjustments": "Adjustments"
        },
        "comments": {
          "add": "Add comment"
        },
        "number": "Document number",
        "numberEmpty": "No number yet",
        "saveStub": "Saving number will land soon.",
        "generateNumber": "Generate number",
        "delete": "Delete",
        "details": "Details",
        "customerRef.placeholder": "Customer PO or note",
        "email.placeholder": "Add email",
        "externalRef.placeholder": "Add external reference"
      },
      "adjustments": {
        "title": "Anpassungen",
        "subtitle": "Rabatte, Zuschläge, Steuern oder Versandgebühren hinzufügen.",
        "add": "Anpassung hinzufügen",
        "addTitle": "Anpassung hinzufügen",
        "editTitle": "Anpassung bearbeiten",
        "loading": "Anpassungen werden geladen…",
        "empty": "Noch keine Anpassungen.",
        "search": "Anpassungen suchen",
        "errorLoad": "Anpassungen konnten nicht geladen werden.",
        "errorSave": "Anpassung konnte nicht gespeichert werden.",
        "errorDelete": "Anpassung konnte nicht gelöscht werden.",
        "errorAmount": "Gib mindestens einen Betrag an.",
        "errorCurrency": "Währung ist erforderlich.",
        "errorScope": "Organisation und Mandant sind erforderlich.",
        "created": "Anpassung hinzugefügt.",
        "updated": "Anpassung aktualisiert.",
        "deleted": "Anpassung entfernt.",
        "refresh": "Aktualisieren",
        "label": "Label",
        "labelPlaceholder": "z. B. Versandkosten",
        "code": "Code",
        "codePlaceholder": "PROMO10",
        "kindLabel": "Typ",
        "kindSelect": {
          "placeholder": "Anpassungsart auswählen…"
        },
        "calculatorKey": "Kalkulator-Schlüssel",
        "rate": "Rate",
        "amountNet": "Nettobetrag",
        "amountGross": "Bruttobetrag",
        "taxRate": "Steuerklasse",
        "taxRate.placeholder": "Keine Steuerklasse ausgewählt",
        "taxRate.empty": "Keine Steuerklassen verfügbar",
        "taxRate.manage": "Verwalten",
        "currency": "Währung",
        "currencyPlaceholder": "z. B. USD",
        "position": "Position",
        "untitled": "Ohne Titel",
        "kindLabels": {
          "discount": "Rabatt",
          "tax": "Steuer",
          "shipping": "Versand",
          "surcharge": "Zuschlag",
          "custom": "Benutzerdefiniert"
        },
        "submitCreate": "Add adjustment",
        "submitUpdate": "Save changes",
        "amountMode": "Calculation mode",
        "mode": {
          "rate": "Percentage",
          "amount": "Fixed amount"
        },
        "labelRequired": "Label is required.",
        "errorRate": "Enter a percentage rate.",
        "kind": "Kind"
      },
      "shipments": {
        "title": "Sendungen",
        "subtitle": "Verfolge Pakete und Fulfillment für diesen Auftrag.",
        "add": "Sendung hinzufügen",
        "addTitle": "Sendung hinzufügen",
        "editTitle": "Sendung bearbeiten",
        "created": "Sendung erstellt.",
        "updated": "Sendung aktualisiert.",
        "deleted": "Sendung gelöscht.",
        "loading": "Sendungen werden geladen…",
        "errorLoad": "Sendungen konnten nicht geladen werden.",
        "errorSave": "Sendung konnte nicht gespeichert werden.",
        "errorDelete": "Sendung konnte nicht gelöscht werden.",
        "errorItems": "Füge mindestens eine Position hinzu.",
        "errorQuantity": "Menge überschreitet den verbleibenden Bestand.",
        "number": "Sendungsnummer",
        "numberLabel": "Sendung {{number}}",
        "fallbackNumber": "Sendung {{id}}",
        "carrier": "Versanddienst",
        "shippingMethod": "Versandart",
        "shippingMethodPlaceholder": "Versandart auswählen",
        "shippingMethodAvg": "Durchschn. {{price}}",
        "shippingMethodMin": "Min. {{price}}",
        "address": "Versenden an",
        "addressPlaceholder": "Adresse auswählen",
        "addressSearch": "Adresse suchen",
        "addressMissing": "Füge diesem Dokument eine Adresse hinzu, bevor du eine Sendung erstellst.",
        "addressLoadError": "Adressen konnten nicht geladen werden.",
        "shippingAddressLabel": "Lieferadresse",
        "shipmentAddressLabel": "Sendungsadresse",
        "addressFallback": "Dokumentadresse",
        "errorNumber": "Eine Sendungsnummer ist erforderlich.",
        "errorShippingMethod": "Wähle eine Versandart aus.",
        "errorAddress": "Wähle eine Adresse zum Versenden.",
        "saveShortcut": "Speichern (⌘/Ctrl+Enter)",
        "tracking": "Tracking",
        "trackingNumbers": "Sendungsnummern",
        "trackingPlaceholder": "Eine pro Zeile oder durch Komma getrennt",
        "shippedAt": "Versanddatum",
        "deliveredAt": "Zustelldatum",
        "notes": "Notizen",
        "items": "Zu versendende Positionen",
        "noLines": "Keine Bestellpositionen verfügbar.",
        "available": "{{count}} verfügbar",
        "shippedOn": "Versandt am {{date}}",
        "deliveredOn": "Zugestellt am {{date}}",
        "statusMissing": "Status ausstehend",
        "addressSnapshot": "Adress-Snapshot gespeichert.",
        "attachAddress": "Adress-Snapshot anhängen",
        "addComment": "Notiz zu Kommentaren hinzufügen",
        "addShippingAdjustment": "Versandkosten-Anpassung für diese Sendung hinzufügen",
        "addShippingAdjustmentHelp": "Erstelle eine Versand-Anpassung basierend auf den berechneten Kosten des Anbieters.",
        "shippingAdjustmentLabel": "Versandkosten",
        "shippingAdjustmentError": "Versandkosten-Anpassung konnte nicht hinzugefügt werden.",
        "shippingAdjustmentScope": "Organisation und Mandant sind erforderlich, um eine Versand-Anpassung hinzuzufügen.",
        "comment": "Sendung {{number}} aktualisiert: {{summary}}",
        "commentNotes": "Notizen: {{notes}}",
        "confirmDelete": "Diese Sendung löschen?",
        "cancel": "Abbrechen",
        "save": "Änderungen speichern",
        "create": "Sendung erstellen",
        "empty": {
          "title": "Noch keine Sendungen.",
          "description": "Füge diesem Dokument Sendungen hinzu, damit Benutzer die Bestellung nachverfolgen können."
        },
        "trackingGroup": "Tracking information"
      },
      "status": {
        "changeDocument": "Change order/quote status",
        "documentPlaceholder": "Select new order/quote status",
        "changeLine": "Change order/quote item status",
        "linePlaceholder": "Select item status",
        "sectionTitle": "Status changes"
      },
      "empty": {
        "adjustments": {
          "title": "No adjustments yet.",
          "description": "Add discounts, fees, or taxes to refine totals."
        }
      },
      "errors": {
        "unauthorized": "Unauthorized",
        "organization_required": "Organization context is required.",
        "forbidden": "You do not have access to generate numbers.",
        "number_generate_failed": "Failed to generate document number."
      }
    },
    "order-statuses": {
      "audit": {
        "create": "Add sales order status",
        "update": "Update sales order status",
        "delete": "Delete sales order status"
      }
    },
    "order-line-statuses": {
      "audit": {
        "create": "Add sales order line status",
        "update": "Update sales order line status",
        "delete": "Delete sales order line status"
      }
    },
    "audit": {
      "orders": {
        "lines": {
          "upsert": "Update order line",
          "delete": "Delete order line"
        }
      },
      "quotes": {
        "lines": {
          "upsert": "Update quote line",
          "delete": "Delete quote line"
        }
      }
    }
  },
  "sales.order-statuses.create": "Bestellstatus hinzufügen",
  "sales.order-statuses.update": "Bestellstatus aktualisieren",
  "sales.order-statuses.delete": "Bestellstatus löschen",
  "sales.order-line-statuses.create": "Positionsstatus hinzufügen",
  "sales.order-line-statuses.update": "Positionsstatus aktualisieren",
  "sales.order-line-statuses.delete": "Positionsstatus löschen",
  "sales.shipment-statuses.create": "Sendungsstatus hinzufügen",
  "sales.shipment-statuses.update": "Sendungsstatus aktualisieren",
  "sales.shipment-statuses.delete": "Sendungsstatus löschen",
  "sales.channels.create": "Vertriebskanal erstellen",
  "sales.channels.update": "Vertriebskanal aktualisieren",
  "sales.tax-rates.create": "Steuersatz erstellen",
  "sales.tax-rates.update": "Steuersatz aktualisieren",
  "sales.tax-rates.delete": "Steuersatz löschen",
  "sales.quotes.create": "Angebot erstellen",
  "sales.quotes.update": "Angebot aktualisieren",
  "sales.quotes.delete": "Angebot löschen",
  "sales.quotes.adjustments.upsert": "Angebotsanpassung aktualisieren",
  "sales.quotes.adjustments.delete": "Angebotsanpassung löschen",
  "sales.orders.create": "Bestellung erstellen",
  "sales.orders.update": "Bestellung aktualisieren",
  "sales.orders.delete": "Bestellung löschen",
  "sales.orders.lines.delete": "Bestellposition löschen",
  "sales.orders.adjustments.upsert": "Auftragsanpassung aktualisieren",
  "sales.orders.adjustments.delete": "Auftragsanpassung löschen",
  "sales.audit.orders.create": "Bestellung erstellen",
  "sales.audit.orders.delete": "Bestellung löschen",
  "sales.audit.orders.update": "Bestellung aktualisieren",
  "sales.audit.orders.adjustments.upsert": "Auftragsanpassung aktualisieren",
  "sales.audit.orders.adjustments.delete": "Auftragsanpassung löschen",
  "sales.audit.quotes.create": "Angebot erstellen",
  "sales.audit.quotes.delete": "Angebot löschen",
  "sales.audit.quotes.update": "Angebot aktualisieren",
  "sales.audit.quotes.adjustments.upsert": "Angebotsanpassung aktualisieren",
  "sales.audit.quotes.adjustments.delete": "Angebotsanpassung löschen",
  "sales.audit.shipments.create": "Sendung erstellen",
  "sales.audit.shipments.update": "Sendung aktualisieren",
  "sales.audit.shipments.delete": "Sendung löschen",
  "sales.shipments.not_found": "Sendung wurde nicht gefunden",
  "sales.shipments.items_required": "Füge mindestens eine Position zur Sendung hinzu.",
  "sales.shipments.line_missing": "Bestellposition wurde nicht gefunden.",
  "sales.shipments.quantity_exceeded": "Es kann nicht mehr als die verbleibende Menge versendet werden.",
  "sales.shipments.invalid_order": "Die Sendung gehört nicht zu dieser Bestellung.",
  "sales.orders.edit_customer_blocked": "Customer cannot be changed for the current status.",
  "sales.orders.edit_addresses_blocked": "Addresses cannot be changed for the current status.",
  "sales.orders.status_change.note": "Status geändert von {from} auf {to} durch {actor}.",
  "sales.orders.status_change.actor_unknown": "Unbekannter Benutzer",
  "sales.orders.status_change.actor_api_key": "API-Schlüssel {name}",
  "sales.orders.status_change.empty": "nicht gesetzt"
}<|MERGE_RESOLUTION|>--- conflicted
+++ resolved
@@ -673,17 +673,11 @@
         "customer.help": "Zum Filtern tippen.",
         "customer.empty": "Keine Kunden gefunden.",
         "customer.selected": "Kunde ausgewählt: {{id}}",
-<<<<<<< HEAD
-        "email": {
-          "alreadySelected": "Selected customer"
-        },
-=======
         "customer.quick.error": "Kunde konnte nicht erstellt werden.",
         "customer.quick.personSuccess": "Kunde erstellt.",
         "customer.quick.companySuccess": "Unternehmen erstellt.",
         "customer.quick.dialogDescription": "Kunden hinzufügen, ohne dieses Formular zu verlassen.",
         "email": "Kunden-E-Mail",
->>>>>>> e911d768
         "email.placeholder": "E-Mail für dieses Dokument",
         "email.selectCustomer": "Kunden auswählen",
         "currency.placeholder": "Währung auswählen",
