--- conflicted
+++ resolved
@@ -227,13 +227,8 @@
     const em = (ctx.container.resolve('em') as EntityManager)
     return loadOptionSnapshot(em, result.optionId)
   },
-  buildLog: async ({ result, ctx }) => {
-<<<<<<< HEAD
-    const em = (ctx.container.resolve('em') as EntityManager)
-=======
-    const em = ctx.container.resolve<EntityManager>('em')
->>>>>>> 881301c2
-    const after = await loadOptionSnapshot(em, result.optionId)
+  buildLog: async ({ result, snapshots }) => {
+    const after = snapshots.after as OptionSnapshot | undefined
     if (!after) return null
     const { translate } = await resolveTranslations()
     return {
@@ -326,12 +321,7 @@
   },
   buildLog: async ({ result, ctx, snapshots }) => {
     const before = snapshots.before as OptionSnapshot | undefined
-<<<<<<< HEAD
-    const em = (ctx.container.resolve('em') as EntityManager)
-=======
-    const em = ctx.container.resolve<EntityManager>('em')
->>>>>>> 881301c2
-    const after = await loadOptionSnapshot(em, result.optionId)
+    const after = snapshots.after as OptionSnapshot | undefined
     if (!before || !after) return null
     const { translate } = await resolveTranslations()
     return {
@@ -563,13 +553,8 @@
       const em = (ctx.container.resolve('em') as EntityManager)
       return loadOptionValueSnapshot(em, result.optionValueId)
     },
-    buildLog: async ({ result, ctx }) => {
-<<<<<<< HEAD
-      const em = (ctx.container.resolve('em') as EntityManager)
-=======
-      const em = ctx.container.resolve<EntityManager>('em')
->>>>>>> 881301c2
-      const after = await loadOptionValueSnapshot(em, result.optionValueId)
+    buildLog: async ({ result, snapshots }) => {
+      const after = snapshots.after as OptionValueSnapshot | undefined
       if (!after) return null
       const { translate } = await resolveTranslations()
       return {
@@ -665,12 +650,7 @@
     },
     buildLog: async ({ result, ctx, snapshots }) => {
       const before = snapshots.before as OptionValueSnapshot | undefined
-<<<<<<< HEAD
-      const em = (ctx.container.resolve('em') as EntityManager)
-=======
-      const em = ctx.container.resolve<EntityManager>('em')
->>>>>>> 881301c2
-      const after = await loadOptionValueSnapshot(em, result.optionValueId)
+      const after = snapshots.after as OptionValueSnapshot | undefined
       if (!before || !after) return null
       const { translate } = await resolveTranslations()
       return {
