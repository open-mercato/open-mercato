--- conflicted
+++ resolved
@@ -622,100 +622,6 @@
 export const PUT = crud.PUT
 export const DELETE = crud.DELETE
 
-<<<<<<< HEAD
-const decimalValue = z.union([z.number(), z.string()])
-
-const productOfferSchema = z
-  .object({
-    id: z.string().uuid(),
-    channelId: z.string().uuid().nullable().optional(),
-    channelName: z.string().nullable().optional(),
-    channelCode: z.string().nullable().optional(),
-    title: z.string().nullable().optional(),
-    description: z.string().nullable().optional(),
-    isActive: z.boolean().nullable().optional(),
-    localizedContent: z.record(z.string(), z.unknown()).nullable().optional(),
-    defaultMediaId: z.string().nullable().optional(),
-    defaultMediaUrl: z.string().nullable().optional(),
-    metadata: z.record(z.string(), z.unknown()).nullable().optional(),
-  })
-  .passthrough()
-
-const productCategorySchema = z
-  .object({
-    id: z.string().uuid(),
-    name: z.string().nullable().optional(),
-    treePath: z.string().nullable().optional(),
-    parentId: z.string().uuid().nullable().optional(),
-    parentName: z.string().nullable().optional(),
-  })
-  .passthrough()
-
-const productPricingSchema = z
-  .object({
-    kind: z.string().nullable().optional(),
-    price_kind_id: z.string().uuid().nullable().optional(),
-    price_kind_code: z.string().nullable().optional(),
-    currency_code: z.string().nullable().optional(),
-    unit_price_net: decimalValue.nullable().optional(),
-    unit_price_gross: decimalValue.nullable().optional(),
-    min_quantity: z.number().nullable().optional(),
-    max_quantity: z.number().nullable().optional(),
-    tax_rate: decimalValue.nullable().optional(),
-    tax_amount: decimalValue.nullable().optional(),
-    scope: z
-      .object({
-        variant_id: z.string().uuid().nullable().optional(),
-        offer_id: z.string().uuid().nullable().optional(),
-        channel_id: z.string().uuid().nullable().optional(),
-        user_id: z.string().uuid().nullable().optional(),
-        user_group_id: z.string().uuid().nullable().optional(),
-        customer_id: z.string().uuid().nullable().optional(),
-        customer_group_id: z.string().uuid().nullable().optional(),
-      })
-      .optional(),
-  })
-  .passthrough()
-
-const productListItemSchema = z
-  .object({
-    id: z.string().uuid(),
-    title: z.string().nullable().optional(),
-    subtitle: z.string().nullable().optional(),
-    description: z.string().nullable().optional(),
-    sku: z.string().nullable().optional(),
-    handle: z.string().nullable().optional(),
-    tax_rate_id: z.string().uuid().nullable().optional(),
-    tax_rate: decimalValue.nullable().optional(),
-    product_type: z.string().nullable().optional(),
-    primary_currency_code: z.string().nullable().optional(),
-    default_unit: z.string().nullable().optional(),
-    default_media_id: z.string().nullable().optional(),
-    default_media_url: z.string().nullable().optional(),
-    weight_value: decimalValue.nullable().optional(),
-    weightValue: decimalValue.nullable().optional(),
-    weight_unit: z.string().nullable().optional(),
-    weightUnit: z.string().nullable().optional(),
-    dimensions: z.record(z.string(), z.unknown()).nullable().optional(),
-    custom_fieldset_code: z.string().nullable().optional(),
-    option_schema_id: z.string().uuid().nullable().optional(),
-    is_configurable: z.boolean().nullable().optional(),
-    is_active: z.boolean().nullable().optional(),
-    metadata: z.record(z.string(), z.unknown()).nullable().optional(),
-    created_at: z.string(),
-    updated_at: z.string(),
-    offers: z.array(productOfferSchema).optional(),
-    channelIds: z.array(z.string().uuid()).optional(),
-    categories: z.array(productCategorySchema).optional(),
-    categoryIds: z.array(z.string().uuid()).optional(),
-    tags: z.array(z.string()).optional(),
-    pricing: productPricingSchema.nullable().optional(),
-  })
-  .passthrough()
-
-export const openApi = createCatalogCrudOpenApi({
-  resourceName: 'Product',
-=======
 const productListItemSchema = z.object({
   id: z.string().uuid(),
   title: z.string().nullable().optional(),
@@ -750,26 +656,16 @@
 export const openApi = createCatalogCrudOpenApi({
   resourceName: 'Product',
   pluralName: 'Products',
->>>>>>> e911d768
   querySchema: listSchema,
   listResponseSchema: createPagedListResponseSchema(productListItemSchema),
   create: {
     schema: productCreateSchema,
-<<<<<<< HEAD
-    responseSchema: z.object({ id: z.string().uuid().nullable() }),
-    description: 'Creates a catalog product.',
-=======
     description: 'Creates a new product in the catalog.',
->>>>>>> e911d768
   },
   update: {
     schema: productUpdateSchema,
     responseSchema: defaultOkResponseSchema,
-<<<<<<< HEAD
-    description: 'Updates an existing catalog product.',
-=======
     description: 'Updates an existing product by id.',
->>>>>>> e911d768
   },
   del: {
     schema: z.object({ id: z.string().uuid() }),
