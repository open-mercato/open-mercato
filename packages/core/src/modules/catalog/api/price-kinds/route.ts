--- conflicted
+++ resolved
@@ -127,26 +127,6 @@
 export const PUT = crud.PUT
 export const DELETE = crud.DELETE
 
-<<<<<<< HEAD
-const priceKindListItemSchema = z
-  .object({
-    id: z.string().uuid(),
-    organization_id: z.string().uuid().nullable().optional(),
-    tenant_id: z.string().uuid().nullable().optional(),
-    code: z.string(),
-    title: z.string(),
-    display_mode: z.string(),
-    currency_code: z.string().nullable().optional(),
-    is_promotion: z.boolean().nullable().optional(),
-    is_active: z.boolean().nullable().optional(),
-    created_at: z.string(),
-    updated_at: z.string(),
-  })
-  .passthrough()
-
-export const openApi = createCatalogCrudOpenApi({
-  resourceName: 'Price kind',
-=======
 const priceKindListItemSchema = z.object({
   id: z.string().uuid(),
   organization_id: z.string().uuid().nullable().optional(),
@@ -164,26 +144,16 @@
 export const openApi = createCatalogCrudOpenApi({
   resourceName: 'Price Kind',
   pluralName: 'Price Kinds',
->>>>>>> e911d768
   querySchema: listSchema,
   listResponseSchema: createPagedListResponseSchema(priceKindListItemSchema),
   create: {
     schema: priceKindCreateSchema,
-<<<<<<< HEAD
-    responseSchema: z.object({ id: z.string().uuid().nullable() }),
-    description: 'Creates a catalog price kind.',
-=======
     description: 'Creates a new price kind for categorizing product prices.',
->>>>>>> e911d768
   },
   update: {
     schema: priceKindUpdateSchema,
     responseSchema: defaultOkResponseSchema,
-<<<<<<< HEAD
-    description: 'Updates a catalog price kind.',
-=======
     description: 'Updates an existing price kind by id.',
->>>>>>> e911d768
   },
   del: {
     schema: z.object({ id: z.string().uuid() }),
