--- conflicted
+++ resolved
@@ -192,40 +192,6 @@
 export const PUT = crud.PUT
 export const DELETE = crud.DELETE
 
-<<<<<<< HEAD
-const decimal = z.union([z.number(), z.string()])
-
-const priceListItemSchema = z
-  .object({
-    id: z.string().uuid(),
-    product_id: z.string().uuid().nullable().optional(),
-    variant_id: z.string().uuid().nullable().optional(),
-    offer_id: z.string().uuid().nullable().optional(),
-    currency_code: z.string(),
-    price_kind_id: z.string().uuid(),
-    kind: z.string(),
-    min_quantity: z.number(),
-    max_quantity: z.number().nullable().optional(),
-    unit_price_net: decimal.nullable().optional(),
-    unit_price_gross: decimal.nullable().optional(),
-    tax_rate: decimal.nullable().optional(),
-    tax_amount: decimal.nullable().optional(),
-    channel_id: z.string().uuid().nullable().optional(),
-    user_id: z.string().uuid().nullable().optional(),
-    user_group_id: z.string().uuid().nullable().optional(),
-    customer_id: z.string().uuid().nullable().optional(),
-    customer_group_id: z.string().uuid().nullable().optional(),
-    metadata: z.record(z.string(), z.unknown()).nullable().optional(),
-    starts_at: z.string().nullable().optional(),
-    ends_at: z.string().nullable().optional(),
-    created_at: z.string(),
-    updated_at: z.string(),
-  })
-  .passthrough()
-
-export const openApi = createCatalogCrudOpenApi({
-  resourceName: 'Price',
-=======
 const priceListItemSchema = z.object({
   id: z.string().uuid(),
   product_id: z.string().uuid().nullable().optional(),
@@ -255,35 +221,20 @@
 export const openApi = createCatalogCrudOpenApi({
   resourceName: 'Price',
   pluralName: 'Prices',
->>>>>>> e911d768
   querySchema: listSchema,
   listResponseSchema: createPagedListResponseSchema(priceListItemSchema),
   create: {
     schema: priceCreateSchema,
-<<<<<<< HEAD
-    responseSchema: z.object({ id: z.string().uuid().nullable() }),
-    description: 'Creates a catalog price scoped to a product, variant, or offer.',
-=======
     description: 'Creates a new price entry for a product or variant.',
->>>>>>> e911d768
   },
   update: {
     schema: priceUpdateSchema,
     responseSchema: defaultOkResponseSchema,
-<<<<<<< HEAD
-    description: 'Updates an existing catalog price.',
-  },
-  del: {
-    schema: z.object({ id: z.string().uuid() }).passthrough(),
-    responseSchema: defaultOkResponseSchema,
-    description: 'Deletes a price by id. The identifier may be provided via body or query string.',
-=======
     description: 'Updates an existing price by id.',
   },
   del: {
     schema: z.object({ id: z.string().uuid() }),
     responseSchema: defaultOkResponseSchema,
     description: 'Deletes a price by id.',
->>>>>>> e911d768
   },
 })