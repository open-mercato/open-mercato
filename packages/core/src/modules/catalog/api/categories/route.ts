import { NextResponse } from 'next/server'
import { z } from 'zod'
import type { EntityManager } from '@mikro-orm/postgresql'
import { makeCrudRoute } from '@open-mercato/shared/lib/crud/factory'
import { CrudHttpError } from '@open-mercato/shared/lib/crud/errors'
import type { OpenApiRouteDoc } from '@open-mercato/shared/lib/openapi'
import { getAuthFromRequest } from '@/lib/auth/server'
import { createRequestContainer } from '@/lib/di/container'
import { resolveOrganizationScopeForRequest } from '@open-mercato/core/modules/directory/utils/organizationScope'
import { resolveTranslations } from '@open-mercato/shared/lib/i18n/server'
import { loadCustomFieldValues } from '@open-mercato/shared/lib/crud/custom-fields'
import { E } from '@open-mercato/core/generated/entities.ids.generated'
import { CatalogProductCategory } from '../../data/entities'
import { categoryCreateSchema, categoryUpdateSchema } from '../../data/validators'
import { parseScopedCommandInput, resolveCrudRecordId } from '../utils'
import { computeHierarchyForCategories } from '../../lib/categoryHierarchy'
<<<<<<< HEAD
import { createPagedListResponseSchema, defaultOkResponseSchema } from '../openapi'
=======
import {
  createCatalogCrudOpenApi,
  createPagedListResponseSchema,
  defaultOkResponseSchema,
} from '../openapi'
>>>>>>> e911d768

const routeMetadata = {
  GET: { requireAuth: true, requireFeatures: ['catalog.categories.view'] },
  POST: { requireAuth: true, requireFeatures: ['catalog.categories.manage'] },
  PUT: { requireAuth: true, requireFeatures: ['catalog.categories.manage'] },
  DELETE: { requireAuth: true, requireFeatures: ['catalog.categories.manage'] },
}

export const metadata = routeMetadata

const rawBodySchema = z.object({}).passthrough()

const viewSchema = z
  .object({
    view: z.enum(['manage', 'tree']).default('manage'),
    page: z.coerce.number().min(1).default(1),
    pageSize: z.coerce.number().min(1).max(200).default(50),
    search: z.string().optional(),
    status: z.enum(['all', 'active', 'inactive']).optional(),
    ids: z.string().optional(),
  })
  .passthrough()

type QueryShape = z.infer<typeof viewSchema>

const crud = makeCrudRoute({
  metadata: routeMetadata,
  orm: {
    entity: CatalogProductCategory,
    idField: 'id',
    orgField: 'organizationId',
    tenantField: 'tenantId',
    softDeleteField: 'deletedAt',
  },
  actions: {
    create: {
      commandId: 'catalog.categories.create',
      schema: rawBodySchema,
      mapInput: async ({ raw, ctx }) => {
        const { translate } = await resolveTranslations()
        return parseScopedCommandInput(categoryCreateSchema, raw ?? {}, ctx, translate)
      },
      response: ({ result }) => ({ id: result?.categoryId ?? null }),
      status: 201,
    },
    update: {
      commandId: 'catalog.categories.update',
      schema: rawBodySchema,
      mapInput: async ({ raw, ctx }) => {
        const { translate } = await resolveTranslations()
        return parseScopedCommandInput(categoryUpdateSchema, raw ?? {}, ctx, translate)
      },
      response: () => ({ ok: true }),
    },
    delete: {
      commandId: 'catalog.categories.delete',
      schema: rawBodySchema,
      mapInput: async ({ parsed, ctx }) => {
        const { translate } = await resolveTranslations()
        const id = resolveCrudRecordId(parsed, ctx, translate)
        if (!id) throw new CrudHttpError(400, { error: translate('catalog.errors.id_required', 'Record identifier is required.') })
        return { id }
      },
      response: () => ({ ok: true }),
    },
  },
})

type ManageCategoryRow = {
  id: string
  name: string
  slug: string | null
  description: string | null
  parentId: string | null
  parentName: string | null
  depth: number
  treePath: string
  pathLabel: string
  childCount: number
  descendantCount: number
  isActive: boolean
  organizationId: string
  tenantId: string
}

type TreeNode = {
  id: string
  name: string
  parentId: string | null
  depth: number
  pathLabel: string
  ancestorIds: string[]
  childIds: string[]
  descendantIds: string[]
  isActive: boolean
  children: TreeNode[]
}

function sanitizeSearch(term?: string | null): string {
  if (!term) return ''
  return term.trim().toLowerCase()
}

function parseIds(raw?: string | null): string[] | null {
  if (!raw) return null
  const parts = raw.split(',').map((value) => value.trim()).filter((value) => value.length > 0)
  return parts.length ? Array.from(new Set(parts)) : null
}

export async function GET(req: Request) {
  const auth = await getAuthFromRequest(req)
  if (!auth) return NextResponse.json({ items: [] }, { status: 401 })

  const url = new URL(req.url)
  const parsed = viewSchema.safeParse({
    view: url.searchParams.get('view') ?? undefined,
    page: url.searchParams.get('page') ?? undefined,
    pageSize: url.searchParams.get('pageSize') ?? undefined,
    search: url.searchParams.get('search') ?? undefined,
    status: url.searchParams.get('status') ?? undefined,
    ids: url.searchParams.get('ids') ?? undefined,
  })
  if (!parsed.success) {
    return NextResponse.json({ items: [], error: 'Invalid query' }, { status: 400 })
  }
  const query: QueryShape = parsed.data

  const container = await createRequestContainer()
  const em = container.resolve('em') as EntityManager
  const scope = await resolveOrganizationScopeForRequest({ container, auth, request: req })
  const { translate } = await resolveTranslations()

  const tenantId = scope?.tenantId ?? auth.tenantId ?? null
  if (!tenantId) {
    return NextResponse.json(
      { items: [], error: translate('catalog.errors.tenant_required', 'Tenant context is required.') },
      { status: 400 }
    )
  }

  const allowed = scope?.filterIds ?? scope?.allowedIds ?? (auth.orgId ? [auth.orgId] : null)
  const preferredOrg = scope?.selectedId ?? auth.orgId ?? null
  const organizationId = preferredOrg ?? (Array.isArray(allowed) && allowed.length ? allowed[0]! : null)

  if (!organizationId || (Array.isArray(allowed) && allowed.length && !allowed.includes(organizationId))) {
    return NextResponse.json(
      { items: [], error: translate('catalog.errors.organization_required', 'Organization context is required.') },
      { status: 400 }
    )
  }

  const categories = await em.find(
    CatalogProductCategory,
    { organizationId, tenantId, deletedAt: null },
    { orderBy: { name: 'ASC' } }
  )
  const categoryMap = new Map(categories.map((cat) => [String(cat.id), cat]))
  const hierarchy = computeHierarchyForCategories(categories)

  if (query.view === 'tree') {
    const nodes = new Map<string, TreeNode>()
    const roots: TreeNode[] = []
    for (const entry of hierarchy.ordered) {
      const node: TreeNode = {
        id: entry.id,
        name: entry.name,
        parentId: entry.parentId,
        depth: entry.depth,
        pathLabel: entry.pathLabel,
        ancestorIds: entry.ancestorIds,
        childIds: entry.childIds,
        descendantIds: entry.descendantIds,
        isActive: entry.isActive,
        children: [],
      }
      nodes.set(entry.id, node)
      if (entry.parentId && nodes.has(entry.parentId)) {
        nodes.get(entry.parentId)!.children.push(node)
      } else {
        roots.push(node)
      }
    }
    return NextResponse.json({ items: roots })
  }

  const status = query.status ?? 'all'
  const search = sanitizeSearch(query.search ?? null)
  const ids = parseIds(query.ids)
  const idSet = ids ? new Set(ids) : null
  let rows = hierarchy.ordered

  if (status === 'active') rows = rows.filter((node) => node.isActive)
  if (status === 'inactive') rows = rows.filter((node) => !node.isActive)
  if (search) {
    rows = rows.filter((node) => {
      const label = node.pathLabel.toLowerCase()
      return node.name.toLowerCase().includes(search) || label.includes(search)
    })
  }
  if (idSet && idSet.size) {
    rows = rows.filter((node) => idSet.has(node.id))
  }

  const total = rows.length
  const pageSize = query.pageSize
  const page = query.page
  const start = (page - 1) * pageSize
  const paged = rows.slice(start, start + pageSize)

  const recordIds = paged.map((node) => node.id)
  const tenantIdByRecord: Record<string, string | null> = {}
  const organizationIdByRecord: Record<string, string | null> = {}
  for (const id of recordIds) {
    tenantIdByRecord[id] = tenantId
    organizationIdByRecord[id] = organizationId
  }
  const cfValues = recordIds.length
    ? await loadCustomFieldValues({
        em,
        entityId: E.catalog.catalog_product_category,
        recordIds,
        tenantIdByRecord,
        organizationIdByRecord,
        tenantFallbacks: tenantId ? [tenantId] : [],
      })
    : {}

  const items: ManageCategoryRow[] = paged.map((node) => {
    const category = categoryMap.get(node.id)
    const parentName = node.parentId ? hierarchy.map.get(node.parentId)?.name ?? null : null
    const recordId = node.id
    return {
      id: recordId,
      name: node.name,
      slug: category?.slug ?? null,
      description: category?.description ?? null,
      parentId: node.parentId,
      parentName,
      depth: node.depth,
      treePath: node.treePath,
      pathLabel: node.pathLabel,
      childCount: node.childIds.length,
      descendantCount: node.descendantIds.length,
      isActive: node.isActive,
      organizationId,
      tenantId,
      ...(cfValues[recordId] ?? {}),
    }
  })

  const totalPages = Math.max(1, Math.ceil(total / pageSize))
  return NextResponse.json({
    items,
    total,
    page,
    pageSize,
    totalPages,
    organizationId,
    tenantId,
  })
}

export const POST = crud.POST
export const PUT = crud.PUT
export const DELETE = crud.DELETE

<<<<<<< HEAD
const categoryManageItemSchema = z
  .object({
    id: z.string().uuid(),
    name: z.string(),
    slug: z.string().nullable().optional(),
    description: z.string().nullable().optional(),
    parentId: z.string().uuid().nullable().optional(),
    parentName: z.string().nullable().optional(),
    depth: z.number(),
    treePath: z.string().nullable().optional(),
    pathLabel: z.string(),
    childCount: z.number(),
    descendantCount: z.number(),
    isActive: z.boolean(),
    organizationId: z.string().uuid().nullable().optional(),
    tenantId: z.string().uuid().nullable().optional(),
  })
  .passthrough()

const categoryTreeNodeSchema: z.ZodType<TreeNode> = z.lazy(() =>
  z.object({
    id: z.string().uuid(),
    name: z.string(),
    parentId: z.string().uuid().nullable(),
    depth: z.number(),
    pathLabel: z.string(),
    ancestorIds: z.array(z.string().uuid()),
    childIds: z.array(z.string().uuid()),
    descendantIds: z.array(z.string().uuid()),
    isActive: z.boolean(),
    children: z.array(categoryTreeNodeSchema),
  }),
)

const categoryManageResponseSchema = createPagedListResponseSchema(categoryManageItemSchema).extend({
  organizationId: z.string().uuid().nullable().optional(),
  tenantId: z.string().uuid().nullable().optional(),
})

const categoryTreeResponseSchema = z.object({
  items: z.array(categoryTreeNodeSchema),
})

export const openApi: OpenApiRouteDoc = {
  tag: 'Catalog',
  summary: 'Category management',
  methods: {
    GET: {
      summary: 'List categories',
      description: 'Returns a paginated flat list (`view=manage`) or a nested tree (`view=tree`).',
      query: viewSchema,
      responses: [
        { status: 200, description: 'Manage view', schema: categoryManageResponseSchema },
        { status: 200, description: 'Tree view', schema: categoryTreeResponseSchema },
      ],
    },
    POST: {
      summary: 'Create category',
      description: 'Creates a catalog category.',
      requestBody: { schema: categoryCreateSchema, description: 'Category fields.' },
      responses: [{ status: 201, description: 'Category created', schema: z.object({ id: z.string().uuid().nullable() }) }],
    },
    PUT: {
      summary: 'Update category',
      description: 'Updates a catalog category.',
      requestBody: { schema: categoryUpdateSchema, description: 'Fields to update.' },
      responses: [{ status: 200, description: 'Category updated', schema: defaultOkResponseSchema }],
    },
    DELETE: {
      summary: 'Delete category',
      description: 'Deletes a category by id.',
      requestBody: {
        schema: z.object({ id: z.string().uuid() }).passthrough(),
        description: 'Identifier payload; may also be provided via query string.',
      },
      responses: [{ status: 200, description: 'Category deleted', schema: defaultOkResponseSchema }],
    },
  },
}
=======
const categoryListItemSchema = z.object({
  id: z.string().uuid(),
  name: z.string(),
  slug: z.string().nullable().optional(),
  description: z.string().nullable().optional(),
  parentId: z.string().uuid().nullable().optional(),
  parentName: z.string().nullable().optional(),
  depth: z.number(),
  treePath: z.string(),
  pathLabel: z.string(),
  childCount: z.number(),
  descendantCount: z.number(),
  isActive: z.boolean(),
  organizationId: z.string().uuid(),
  tenantId: z.string().uuid(),
})

export const openApi = createCatalogCrudOpenApi({
  resourceName: 'Category',
  pluralName: 'Categories',
  querySchema: viewSchema,
  listResponseSchema: createPagedListResponseSchema(categoryListItemSchema),
  create: {
    schema: categoryCreateSchema,
    description: 'Creates a new product category.',
  },
  update: {
    schema: categoryUpdateSchema,
    responseSchema: defaultOkResponseSchema,
    description: 'Updates an existing category by id.',
  },
  del: {
    schema: z.object({ id: z.string().uuid() }),
    responseSchema: defaultOkResponseSchema,
    description: 'Deletes a category by id.',
  },
})
>>>>>>> e911d768
<|MERGE_RESOLUTION|>--- conflicted
+++ resolved
@@ -3,7 +3,6 @@
 import type { EntityManager } from '@mikro-orm/postgresql'
 import { makeCrudRoute } from '@open-mercato/shared/lib/crud/factory'
 import { CrudHttpError } from '@open-mercato/shared/lib/crud/errors'
-import type { OpenApiRouteDoc } from '@open-mercato/shared/lib/openapi'
 import { getAuthFromRequest } from '@/lib/auth/server'
 import { createRequestContainer } from '@/lib/di/container'
 import { resolveOrganizationScopeForRequest } from '@open-mercato/core/modules/directory/utils/organizationScope'
@@ -14,15 +13,11 @@
 import { categoryCreateSchema, categoryUpdateSchema } from '../../data/validators'
 import { parseScopedCommandInput, resolveCrudRecordId } from '../utils'
 import { computeHierarchyForCategories } from '../../lib/categoryHierarchy'
-<<<<<<< HEAD
-import { createPagedListResponseSchema, defaultOkResponseSchema } from '../openapi'
-=======
 import {
   createCatalogCrudOpenApi,
   createPagedListResponseSchema,
   defaultOkResponseSchema,
 } from '../openapi'
->>>>>>> e911d768
 
 const routeMetadata = {
   GET: { requireAuth: true, requireFeatures: ['catalog.categories.view'] },
@@ -289,87 +284,6 @@
 export const PUT = crud.PUT
 export const DELETE = crud.DELETE
 
-<<<<<<< HEAD
-const categoryManageItemSchema = z
-  .object({
-    id: z.string().uuid(),
-    name: z.string(),
-    slug: z.string().nullable().optional(),
-    description: z.string().nullable().optional(),
-    parentId: z.string().uuid().nullable().optional(),
-    parentName: z.string().nullable().optional(),
-    depth: z.number(),
-    treePath: z.string().nullable().optional(),
-    pathLabel: z.string(),
-    childCount: z.number(),
-    descendantCount: z.number(),
-    isActive: z.boolean(),
-    organizationId: z.string().uuid().nullable().optional(),
-    tenantId: z.string().uuid().nullable().optional(),
-  })
-  .passthrough()
-
-const categoryTreeNodeSchema: z.ZodType<TreeNode> = z.lazy(() =>
-  z.object({
-    id: z.string().uuid(),
-    name: z.string(),
-    parentId: z.string().uuid().nullable(),
-    depth: z.number(),
-    pathLabel: z.string(),
-    ancestorIds: z.array(z.string().uuid()),
-    childIds: z.array(z.string().uuid()),
-    descendantIds: z.array(z.string().uuid()),
-    isActive: z.boolean(),
-    children: z.array(categoryTreeNodeSchema),
-  }),
-)
-
-const categoryManageResponseSchema = createPagedListResponseSchema(categoryManageItemSchema).extend({
-  organizationId: z.string().uuid().nullable().optional(),
-  tenantId: z.string().uuid().nullable().optional(),
-})
-
-const categoryTreeResponseSchema = z.object({
-  items: z.array(categoryTreeNodeSchema),
-})
-
-export const openApi: OpenApiRouteDoc = {
-  tag: 'Catalog',
-  summary: 'Category management',
-  methods: {
-    GET: {
-      summary: 'List categories',
-      description: 'Returns a paginated flat list (`view=manage`) or a nested tree (`view=tree`).',
-      query: viewSchema,
-      responses: [
-        { status: 200, description: 'Manage view', schema: categoryManageResponseSchema },
-        { status: 200, description: 'Tree view', schema: categoryTreeResponseSchema },
-      ],
-    },
-    POST: {
-      summary: 'Create category',
-      description: 'Creates a catalog category.',
-      requestBody: { schema: categoryCreateSchema, description: 'Category fields.' },
-      responses: [{ status: 201, description: 'Category created', schema: z.object({ id: z.string().uuid().nullable() }) }],
-    },
-    PUT: {
-      summary: 'Update category',
-      description: 'Updates a catalog category.',
-      requestBody: { schema: categoryUpdateSchema, description: 'Fields to update.' },
-      responses: [{ status: 200, description: 'Category updated', schema: defaultOkResponseSchema }],
-    },
-    DELETE: {
-      summary: 'Delete category',
-      description: 'Deletes a category by id.',
-      requestBody: {
-        schema: z.object({ id: z.string().uuid() }).passthrough(),
-        description: 'Identifier payload; may also be provided via query string.',
-      },
-      responses: [{ status: 200, description: 'Category deleted', schema: defaultOkResponseSchema }],
-    },
-  },
-}
-=======
 const categoryListItemSchema = z.object({
   id: z.string().uuid(),
   name: z.string(),
@@ -406,5 +320,4 @@
     responseSchema: defaultOkResponseSchema,
     description: 'Deletes a category by id.',
   },
-})
->>>>>>> e911d768
+})