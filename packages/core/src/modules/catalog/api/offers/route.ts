--- conflicted
+++ resolved
@@ -418,59 +418,6 @@
 export const PUT = crud.PUT
 export const DELETE = crud.DELETE
 
-<<<<<<< HEAD
-const offerPriceAmount = z.union([z.number(), z.string()])
-
-const offerPriceSchema = z
-  .object({
-    id: z.string().uuid(),
-    priceKindId: z.string().uuid().nullable().optional(),
-    priceKindCode: z.string().nullable().optional(),
-    priceKindTitle: z.string().nullable().optional(),
-    currencyCode: z.string().nullable().optional(),
-    unitPriceNet: offerPriceAmount.nullable().optional(),
-    unitPriceGross: offerPriceAmount.nullable().optional(),
-    displayMode: z.string().nullable().optional(),
-    minQuantity: z.number().nullable().optional(),
-    maxQuantity: z.number().nullable().optional(),
-  })
-  .passthrough()
-
-const offerListItemSchema = z
-  .object({
-    id: z.string().uuid(),
-    productId: z.string().uuid().nullable().optional(),
-    organizationId: z.string().uuid().nullable().optional(),
-    tenantId: z.string().uuid().nullable().optional(),
-    channelId: z.string().uuid().nullable().optional(),
-    title: z.string(),
-    description: z.string().nullable().optional(),
-    defaultMediaId: z.string().nullable().optional(),
-    defaultMediaUrl: z.string().nullable().optional(),
-    localizedContent: z.record(z.string(), z.unknown()).nullable().optional(),
-    metadata: z.record(z.string(), z.unknown()).nullable().optional(),
-    isActive: z.boolean(),
-    createdAt: z.string(),
-    updatedAt: z.string(),
-    product: z
-      .object({
-        id: z.string().uuid(),
-        title: z.string().nullable().optional(),
-        defaultMediaId: z.string().nullable().optional(),
-        defaultMediaUrl: z.string().nullable().optional(),
-        sku: z.string().nullable().optional(),
-      })
-      .nullable()
-      .optional(),
-    prices: z.array(offerPriceSchema).optional(),
-    productChannelPrice: offerPriceSchema.nullable().optional(),
-    productDefaultPrices: z.array(offerPriceSchema).optional(),
-  })
-  .passthrough()
-
-export const openApi = createCatalogCrudOpenApi({
-  resourceName: 'Offer',
-=======
 const offerListItemSchema = z.object({
   id: z.string().uuid(),
   productId: z.string().uuid().nullable().optional(),
@@ -495,26 +442,16 @@
 export const openApi = createCatalogCrudOpenApi({
   resourceName: 'Offer',
   pluralName: 'Offers',
->>>>>>> e911d768
   querySchema: listSchema,
   listResponseSchema: createPagedListResponseSchema(offerListItemSchema),
   create: {
     schema: offerCreateSchema,
-<<<<<<< HEAD
-    responseSchema: z.object({ id: z.string().uuid().nullable() }),
-    description: 'Creates a channel offer for a catalog product.',
-=======
     description: 'Creates a new offer linking a product to a sales channel.',
->>>>>>> e911d768
   },
   update: {
     schema: offerUpdateSchema,
     responseSchema: defaultOkResponseSchema,
-<<<<<<< HEAD
-    description: 'Updates offer content, channel binding, or metadata.',
-=======
     description: 'Updates an existing offer by id.',
->>>>>>> e911d768
   },
   del: {
     schema: z.object({ id: z.string().uuid() }),
